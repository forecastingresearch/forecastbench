--- conflicted
+++ resolved
@@ -69,9 +69,4 @@
 
     e.g. "2023-05-06T14:00:00Z" -> "2023-05-06T14:00:00+00:00"
     """
-<<<<<<< HEAD
-    time_str = time_str.replace("Z", "+00:00")
-    return datetime.fromisoformat(time_str).isoformat(timespec="seconds")
-=======
-    return convert_zulu_to_datetime(time_str).isoformat(timespec="seconds")
->>>>>>> c68b38aa
+    return convert_zulu_to_datetime(time_str).isoformat(timespec="seconds")